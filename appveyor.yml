--- conflicted
+++ resolved
@@ -16,24 +16,12 @@
   - '%PYTHON_HOME%/Scripts/pip.exe install pypiwin32'
   - '%PYTHON_HOME%/Scripts/pip.exe install winshell'
   - '%PYTHON_HOME%/Scripts/pip.exe install py2exe_py2'
-<<<<<<< HEAD
-  - ps: if (-not (Test-Path pygtk-all-in-one-2.24.2.win32-py2.7.msi)) { Start-FileDownload "https://ftp.gnome.org/pub/GNOME/binaries/win32/pygtk/2.24/pygtk-all-in-one-2.24.2.win32-py2.7.msi" }
-  - ps: Get-FileHash pygtk-all-in-one-2.24.2.win32-py2.7.msi -Algorithm MD5 # 4bddf847f81d8de2d73048b113da3dd5
-  - 'msiexec /i pygtk-all-in-one-2.24.2.win32-py2.7.msi /qn /norestart /log pygtk-install.log TARGETDIR=C:\Python27 ALLUSERS=1'
-  - ps: if (-not (Test-Path upx394w.zip)) { Start-FileDownload "https://github.com/upx/upx/releases/download/v3.94/upx394w.zip" }
-  - ps: Get-FileHash upx394w.zip
-  - '%SZ_EXE% x upx394w.zip'
-  - ps: if (-not (Test-Path gettext0.19.8.1-iconv1.14-static-32.zip)) { Start-FileDownload "https://github.com/mlocati/gettext-iconv-windows/releases/download/v0.19.8.1-v1.14/gettext0.19.8.1-iconv1.14-static-32.zip" }
-  - ps: Get-FileHash gettext0.19.8.1-iconv1.14-static-32.zip
-  - '%SZ_EXE% x gettext0.19.8.1-iconv1.14-static-32.zip -ogettext'
-=======
   - ps: if (-not (Test-Path pygi-aio.exe )) { Start-FileDownload "https://sourceforge.net/projects/pygobjectwin32/files/pygi-aio-3.18.2_rev11-setup_db3872aed9e1f378a14c941fe1c05f177a60fa8c.exe/download" -FileName pygi-aio.exe}
   - 'pygi-aio.exe C:\Python27 GTK Notify'
   - ps: if (-not (Test-Path upx.zip)) { Start-FileDownload "http://github.com/upx/upx/releases/download/v3.94/upx394w.zip" -FileName upx.zip}
   - '%SZ_EXE% x upx.zip'
   - ps: if (-not (Test-Path gettext.zip)) { Start-FileDownload "http://github.com/mlocati/gettext-iconv-windows/releases/download/v0.19.8.1-v1.14/gettext0.19.8.1-iconv1.14-static-32.zip" -FileName gettext.zip}
   - '%SZ_EXE% x gettext.zip -ogettext'
->>>>>>> 826dde6b
   - 'set PATH=%PATH%;%cd%\gettext\bin;C:\MinGW\bin;'
 # Show version numbers of installed software.
   - 'msgunfmt -V'
@@ -48,15 +36,9 @@
   - ps: Get-FileHash BleachBit-*
 
 cache:
-<<<<<<< HEAD
-  - pygtk-all-in-one-2.24.2.win32-py2.7.msi
-  - upx394w.zip
-  - gettext0.19.8.1-iconv1.14-static-32.zip
-=======
   - pygi-aio.exe
   - upx.zip
   - gettext.zip
->>>>>>> 826dde6b
 
 test_script:
 # coveralls.io
