# vim: ts=4:sw=4:expandtab
# -*- coding: UTF-8 -*-

# BleachBit
# Copyright (C) 2008-2017 Andrew Ziem
# https://www.bleachbit.org
#
# This program is free software: you can redistribute it and/or modify
# it under the terms of the GNU General Public License as published by
# the Free Software Foundation, either version 3 of the License, or
# (at your option) any later version.
#
# This program is distributed in the hope that it will be useful,
# but WITHOUT ANY WARRANTY; without even the implied warranty of
# MERCHANTABILITY or FITNESS FOR A PARTICULAR PURPOSE.  See the
# GNU General Public License for more details.
#
# You should have received a copy of the GNU General Public License
# along with this program.  If not, see <http://www.gnu.org/licenses/>.


"""
Test case for module Windows
"""

from __future__ import absolute_import, print_function

from tests import common

from bleachbit.FileUtilities import extended_path
from bleachbit.Windows import *
from bleachbit.Common import logger, FSE

import sys
import tempfile
import unittest
import platform
from decimal import Decimal

if 'win32' == sys.platform:
    import _winreg
    from win32com.shell import shell

<<<<<<< HEAD
=======
sys.path.append('.')
from bleachbit.FileUtilities import extended_path, extended_path_undo
from bleachbit.Windows import *
from bleachbit.Common import logger, FSE

>>>>>>> c4a81637

def put_files_into_recycle_bin():
    """Put a file and a folder into the recycle bin"""
    # make a file and move it to the recycle bin
    import tempfile
    tests = ('regular', u'unicode-emdash-u\u2014', 'long' + 'x' * 100)
    for test in tests:
        (fd, filename) = tempfile.mkstemp(
            prefix='bleachbit-recycle-file', suffix=test)
        os.close(fd)
        move_to_recycle_bin(filename)
    # make a folder and move it to the recycle bin
    dirname = tempfile.mkdtemp(prefix='bleachbit-recycle-folder')
    common.touch_file(os.path.join(dirname, 'file'))
    move_to_recycle_bin(dirname)


@unittest.skipUnless('win32' == sys.platform, 'not running on windows')
class WindowsTestCase(unittest.TestCase, common.AssertFile):

    """Test case for module Windows"""

    def test_get_recycle_bin(self):
        """Unit test for get_recycle_bin"""
        for f in get_recycle_bin():
            self.assert_(os.path.exists(extended_path(f)), f)
        if not common.destructive_tests('get_recycle_bin'):
            return
        put_files_into_recycle_bin()
        # clear recycle bin
        counter = 0
        for f in get_recycle_bin():
            counter += 1
            FileUtilities.delete(f)
        self.assert_(counter >= 3, 'deleted %d' % counter)
        # now it should be empty
        for f in get_recycle_bin():
            self.fail('recycle bin should be empty, but it is not')

    def test_delete_locked_file(self):
        """Unit test for delete_locked_file"""
        tests = ('regular', u'unicode-emdash-u\u2014', 'long' + 'x' * 100)
        for test in tests:
            (fd, pathname) = tempfile.mkstemp(
                prefix='bleachbit-delete-locked-file', suffix=test)
            os.close(fd)
            self.assert_(os.path.exists(pathname))
            try:
                delete_locked_file(pathname)
            except pywintypes.error as e:
                if 5 == e.winerror and not shell.IsUserAnAdmin():
                    pass
                else:
                    raise
            self.assert_(os.path.exists(pathname))
        logger.info('reboot Windows and check the three files are deleted')

    def test_delete_registry_key(self):
        """Unit test for delete_registry_key"""
        # (return value, key, really_delete)
        tests = ((False, 'HKCU\\Software\\BleachBit\\DoesNotExist', False, ),
                 (False, 'HKCU\\Software\\BleachBit\\DoesNotExist', True, ),
                 (True, 'HKCU\\Software\\BleachBit\\DeleteThisKey', False, ),
                 (True, 'HKCU\\Software\\BleachBit\\DeleteThisKey', True, ), )

        # create a nested key
        key = 'Software\\BleachBit\\DeleteThisKey'
        subkey = key + '\\AndThisKey'
        hkey = _winreg.CreateKey(_winreg.HKEY_CURRENT_USER, subkey)
        hkey.Close()

        # test
        for test in tests:
            rc = test[0]
            key = test[1]
            really_delete = test[2]
            return_value = delete_registry_key(key, really_delete)
            self.assertEqual(rc, return_value)
            if really_delete:
                self.assertFalse(detect_registry_key(key))

        # Test Unicode key.  In BleachBit 0.7.3 this scenario would lead to
        # the error (bug 537109)
        # UnicodeDecodeError: 'ascii' codec can't decode byte 0xc3 in position
        # 11: ordinal not in range(128)
        key = r'Software\\BleachBit\\DeleteThisKey'
        hkey = _winreg.CreateKey(
            _winreg.HKEY_CURRENT_USER, key + r'\\AndThisKey-Ö')
        hkey.Close()
        return_value = delete_registry_key(u'HKCU\\' + key, True)
        self.assertTrue(return_value)
        return_value = delete_registry_key(u'HKCU\\' + key, True)
        self.assertFalse(return_value)

    def test_delete_registry_value(self):
        """Unit test for delete_registry_value"""

        #
        # test: value does exist
        #

        # create a name-value pair
        key = 'Software\\BleachBit'
        hkey = _winreg.CreateKey(_winreg.HKEY_CURRENT_USER, key)

        value_name = 'delete_this_value_name'
        _winreg.SetValueEx(
            hkey, value_name, 0, _winreg.REG_SZ, 'delete this value')
        hkey.Close()

        # delete and confirm
        self.assertTrue(
            delete_registry_value('HKCU\\' + key, value_name, False))
        self.assertTrue(
            delete_registry_value('HKCU\\' + key, value_name, True))
        self.assertFalse(
            delete_registry_value('HKCU\\' + key, value_name, False))
        self.assertFalse(
            delete_registry_value('HKCU\\' + key, value_name, True))

        #
        # test: value does not exist
        #
        self.assertFalse(delete_registry_value(
            'HKCU\\' + key, 'doesnotexist', False))
        self.assertFalse(delete_registry_value(
            'HKCU\\' + key, 'doesnotexist', True))
        self.assertFalse(delete_registry_value(
            'HKCU\\doesnotexist', value_name, False))
        self.assertFalse(delete_registry_value(
            'HKCU\\doesnotexist', value_name, True))

    def test_detect_registry_key(self):
        """Test for detect_registry_key()"""
        self.assert_(detect_registry_key('HKCU\\Software\\Microsoft\\'))
        self.assert_(not detect_registry_key('HKCU\\Software\\DoesNotExist'))

    def test_get_autostart_path(self):
        """Unit test for get_autostart_path"""
        pathname = get_autostart_path()
        dirname = os.path.dirname(pathname)
        self.assert_(os.path.exists(dirname),
                     'startup directory does not exist: %s' % dirname)

    def test_get_known_folder_path(self):
        """Unit test for get_known_folder_path"""
        version = platform.uname()[3][0:3]
        ret = get_known_folder_path('LocalAppDataLow')
        self.assertNotEqual(ret, '')
        if version <= '6.0':
            # Before Vista
            self.assertEqual(ret, None)
            return
        # Vista or later
        self.assertNotEqual(ret, None)
        self.assert_(os.path.exists(ret))

    def test_get_fixed_drives(self):
        """Unit test for get_fixed_drives"""
        drives = []
        for drive in get_fixed_drives():
            drives.append(drive)
            self.assertEqual(drive, drive.upper())
        self.assert_("C:\\" in drives)

    def test_get_windows_version(self):
        """Unit test for get_windows_version"""
        v = get_windows_version()
        self.assert_(v >= 5.1)
        self.assert_(v > 5)
        self.assert_(isinstance(v, Decimal))

    def test_empty_recycle_bin(self):
        """Unit test for empty_recycle_bin"""
        # check the function basically works
        for drive in get_fixed_drives():
            ret = empty_recycle_bin(drive, really_delete=False)
            self.assert_(isinstance(ret, (int, long)))
        if not common.destructive_tests('recycle bin'):
            return
        # check it deletes files for fixed drives
        put_files_into_recycle_bin()
        for drive in get_fixed_drives():
            ret = empty_recycle_bin(drive, really_delete=True)
            self.assert_(isinstance(ret, (int, long)))
        # check it deletes files for all drives
        put_files_into_recycle_bin()
        ret = empty_recycle_bin(None, really_delete=True)
        self.assert_(isinstance(ret, (int, long)))
        # Repeat two for reasons.
        # 1. Trying to empty an empty recycling bin can cause
        #    a 'catastrophic failure' error (handled in the function)
        # 2. It should show zero bytes were deleted
        for drive in get_fixed_drives():
            ret = empty_recycle_bin(drive, really_delete=True)
            self.assertEqual(ret, 0)

    def test_file_wipe(self):
        """Unit test for file_wipe

        There are more tests in testwipe.py
        """

        from bleachbit.WindowsWipe import file_wipe

        dirname = tempfile.mkdtemp(prefix='bleachbit-file-wipe')

        filenames = ('short', 'long' + 'x' * 250, u'utf8-ɡælɪk')
        for filename in filenames:
            longname = os.path.join(dirname, filename)
            logger.debug('file_wipe(%s)', longname)

            def _write_file(longname, contents):
                common.write_file(longname, contents)
                self.assertExists(longname)
                return longname
                import win32api
                shortname = extended_path_undo(
                    win32api.GetShortPathName(extended_path(longname)))
                self.assertExists(shortname)
                return shortname

            def _test_wipe(contents):
                shortname = _write_file(longname, contents)
                logger.debug('test_file_wipe(): filename length={}, shortname length ={}, contents length={}'.format(
                    len(longname), len(shortname), len(contents)))
                if shell.IsUserAnAdmin():
                    # wiping requires admin privileges
                    file_wipe(shortname)
                    file_wipe(longname)
                else:
                    with self.assertRaises(pywintypes.error):
                        file_wipe(shortname)
                        file_wipe(longname)
                self.assertExists(shortname)
                os.remove(extended_path(shortname))
                self.assertNotExists(shortname)

            # A small file that fits in MFT
            _test_wipe('')

            # requires wiping of extents
            _test_wipe('secret' * 100000)

        import shutil
        shutil.rmtree(dirname, True)

        if shell.IsUserAnAdmin():
            logger.warning('You should also run test_file_wipe() without admin privileges.')
        else:
            logger.warning('You should also run test_file_wipe() with admin privileges.')

    def test_is_process_running(self):
        # winlogon.exe runs on Windows XP and Windows 7
        # explorer.exe does not run on Appveyor
        tests = ((True, 'winlogon.exe'),
                 (True, 'WinLogOn.exe'),
                 (False, 'doesnotexist.exe'))
        for test in tests:
            self.assertEqual(test[0],
                             is_process_running(test[1]),
                             'Expecting is_process_running(%s) = %s' %
                             (test[1], test[0]))

    def test_setup_environment(self):
        """Unit test for setup_environment"""
        setup_environment()
        envs = ['commonappdata', 'documents', 'music', 'pictures', 'video',
                'localappdata']
        version = platform.uname()[3][0:3]
        if version >= '6.0':
            envs.append('localappdatalow')
        for env in envs:
            self.assert_(os.path.exists(os.environ[env].decode('utf8')))

    def test_split_registry_key(self):
        """Unit test for split_registry_key"""
        tests = (('HKCU\\Software', _winreg.HKEY_CURRENT_USER, 'Software'),
                 ('HKLM\\SOFTWARE', _winreg.HKEY_LOCAL_MACHINE, 'SOFTWARE'),
                 ('HKU\\.DEFAULT', _winreg.HKEY_USERS, '.DEFAULT'))
        for (input_key, expected_hive, expected_key) in tests:
            (hive, key) = split_registry_key(input_key)
            self.assertEqual(expected_hive, hive)
            self.assertEqual(expected_key, key)

    def test_start_with_computer(self):
        """Unit test for start_with_computer*"""
        b = start_with_computer_check()
        self.assert_(isinstance(b, bool))
        # opposite setting
        start_with_computer(not b)
        two_b = start_with_computer_check()
        self.assert_(isinstance(two_b, bool))
        self.assertEqual(b, not two_b)
        # original setting
        start_with_computer(b)
        three_b = start_with_computer_check()
        self.assert_(isinstance(b, bool))
        self.assertEqual(b, three_b)

    def test_parse_windows_build(self):
        """Unit test for parse_windows_build"""
        tests = (('5.1.2600', Decimal('5.1')),
                 ('5.1', Decimal('5.1')),
                 ('10.0.10240', 10),
                 ('10.0', 10))
        for test in tests:
            self.assertEqual(parse_windows_build(test[0]), test[1])

        # test for crash
        parse_windows_build()
        parse_windows_build(platform.version())
        parse_windows_build(platform.uname()[3])

    def test_path_on_network(self):
        """Unit test for path_on_network"""
        self.assertFalse(path_on_network('c:\\bleachbit.exe'))
        self.assertFalse(path_on_network('a:\\bleachbit.exe'))
        self.assertTrue(path_on_network('\\\\Server\\Folder\\bleachbit.exe'))

    def test_shell_change_notify(self):
        """Unit test for shell_change_notify"""
        ret = shell_change_notify()
        self.assertEqual(ret, 0)


def suite():
    return unittest.makeSuite(WindowsTestCase)


if __name__ == '__main__' and sys.platform == 'win32':
    unittest.main()<|MERGE_RESOLUTION|>--- conflicted
+++ resolved
@@ -27,7 +27,7 @@
 
 from tests import common
 
-from bleachbit.FileUtilities import extended_path
+from bleachbit.FileUtilities import extended_path, extended_path_undo
 from bleachbit.Windows import *
 from bleachbit.Common import logger, FSE
 
@@ -41,14 +41,6 @@
     import _winreg
     from win32com.shell import shell
 
-<<<<<<< HEAD
-=======
-sys.path.append('.')
-from bleachbit.FileUtilities import extended_path, extended_path_undo
-from bleachbit.Windows import *
-from bleachbit.Common import logger, FSE
-
->>>>>>> c4a81637
 
 def put_files_into_recycle_bin():
     """Put a file and a folder into the recycle bin"""
